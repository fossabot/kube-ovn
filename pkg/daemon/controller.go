package daemon

import (
	"fmt"
	"net"
	"os/exec"
	"strings"
	"time"

	"k8s.io/client-go/kubernetes/scheme"
	"k8s.io/client-go/tools/record"

	"github.com/alauda/kube-ovn/pkg/ovs"
	"k8s.io/apimachinery/pkg/api/errors"

	kubeovnv1 "github.com/alauda/kube-ovn/pkg/apis/kubeovn/v1"
	kubeovninformer "github.com/alauda/kube-ovn/pkg/client/informers/externalversions"
	kubeovnlister "github.com/alauda/kube-ovn/pkg/client/listers/kubeovn/v1"
	"github.com/alauda/kube-ovn/pkg/util"
	"github.com/coreos/go-iptables/iptables"
	"github.com/projectcalico/felix/ipsets"
	"github.com/vishvananda/netlink"
	v1 "k8s.io/api/core/v1"
	metav1 "k8s.io/apimachinery/pkg/apis/meta/v1"
	"k8s.io/apimachinery/pkg/labels"
	utilruntime "k8s.io/apimachinery/pkg/util/runtime"
	"k8s.io/apimachinery/pkg/util/wait"
	"k8s.io/client-go/informers"
	typedcorev1 "k8s.io/client-go/kubernetes/typed/core/v1"
	listerv1 "k8s.io/client-go/listers/core/v1"
	"k8s.io/client-go/tools/cache"
	"k8s.io/client-go/util/workqueue"
	"k8s.io/klog"
)

// Controller watch pod and namespace changes to update iptables, ipset and ovs qos
type Controller struct {
	config *Configuration

	subnetsLister kubeovnlister.SubnetLister
	subnetsSynced cache.InformerSynced
	subnetQueue   workqueue.RateLimitingInterface

	podsLister listerv1.PodLister
	podsSynced cache.InformerSynced
	podQueue   workqueue.RateLimitingInterface

	nodesLister listerv1.NodeLister
	nodesSynced cache.InformerSynced

	recorder record.EventRecorder

	iptable *iptables.IPTables
	ipset   *ipsets.IPSets

	protocol   string
	internalIP string
}

func getNodeInternalIP(node *v1.Node) string {
	var nodeAddr string
	for _, addr := range node.Status.Addresses {
		if addr.Type == v1.NodeInternalIP {
			nodeAddr = addr.Address
			break
		}
	}
	return nodeAddr
}

// NewController init a daemon controller
func NewController(config *Configuration, podInformerFactory informers.SharedInformerFactory, nodeInformerFactory informers.SharedInformerFactory, kubeovnInformerFactory kubeovninformer.SharedInformerFactory) (*Controller, error) {
	eventBroadcaster := record.NewBroadcaster()
	eventBroadcaster.StartLogging(klog.Infof)
	eventBroadcaster.StartRecordingToSink(&typedcorev1.EventSinkImpl{Interface: config.KubeClient.CoreV1().Events("")})
	recorder := eventBroadcaster.NewRecorder(scheme.Scheme, v1.EventSource{Component: config.NodeName})

	subnetInformer := kubeovnInformerFactory.Kubeovn().V1().Subnets()
	podInformer := podInformerFactory.Core().V1().Pods()
	nodeInformer := nodeInformerFactory.Core().V1().Nodes()

	controller := &Controller{
		config:        config,
		subnetsLister: subnetInformer.Lister(),
		subnetsSynced: subnetInformer.Informer().HasSynced,
		subnetQueue:   workqueue.NewNamedRateLimitingQueue(workqueue.DefaultControllerRateLimiter(), "Subnet"),

		podsLister: podInformer.Lister(),
		podsSynced: podInformer.Informer().HasSynced,
		podQueue:   workqueue.NewNamedRateLimitingQueue(workqueue.DefaultControllerRateLimiter(), "Pod"),

		nodesLister: nodeInformer.Lister(),
		nodesSynced: nodeInformer.Informer().HasSynced,

		recorder: recorder,
	}

	node, err := config.KubeClient.CoreV1().Nodes().Get(config.NodeName, metav1.GetOptions{})
	if err != nil {
		klog.Fatalf("failed to get node %s info %v", config.NodeName, err)
		return nil, err
	}
	controller.protocol = util.CheckProtocol(node.Annotations[util.IpAddressAnnotation])
	controller.internalIP = getNodeInternalIP(node)

	// how to adjust dualstack for iptables
	if controller.protocol == kubeovnv1.ProtocolIPv4 || controller.protocol == kubeovnv1.ProtocolDual {
		iptable, err := iptables.NewWithProtocol(iptables.ProtocolIPv4)
		if err != nil {
			return nil, err
		}
		controller.iptable = iptable
		controller.ipset = ipsets.NewIPSets(ipsets.NewIPVersionConfig(ipsets.IPFamilyV4, IPSetPrefix, nil, nil))
	} else {
		iptable, err := iptables.NewWithProtocol(iptables.ProtocolIPv6)
		if err != nil {
			return nil, err
		}
		controller.iptable = iptable
		controller.ipset = ipsets.NewIPSets(ipsets.NewIPVersionConfig(ipsets.IPFamilyV6, IPSetPrefix, nil, nil))
	}

	subnetInformer.Informer().AddEventHandler(cache.ResourceEventHandlerFuncs{
		AddFunc:    controller.enqueueSubnet,
		UpdateFunc: controller.enqueueUpdateSubnet,
		DeleteFunc: controller.enqueueSubnet,
	})
	podInformer.Informer().AddEventHandler(cache.ResourceEventHandlerFuncs{
		UpdateFunc: controller.enqueuePod,
	})

	return controller, nil
}

func (c *Controller) enqueueSubnet(obj interface{}) {
	var key string
	var err error
	if key, err = cache.MetaNamespaceKeyFunc(obj); err != nil {
		utilruntime.HandleError(err)
		return
	}
	c.subnetQueue.Add(key)
}

func (c *Controller) enqueueUpdateSubnet(_, new interface{}) {
	var key string
	var err error
	if key, err = cache.MetaNamespaceKeyFunc(new); err != nil {
		utilruntime.HandleError(err)
		return
	}
	c.subnetQueue.Add(key)
}

func (c *Controller) runSubnetWorker() {
	for c.processNextSubnetWorkItem() {
	}
}

func (c *Controller) processNextSubnetWorkItem() bool {
	obj, shutdown := c.subnetQueue.Get()

	if shutdown {
		return false
	}

	err := func(obj interface{}) error {
		defer c.subnetQueue.Done(obj)
		var key string
		var ok bool
		if key, ok = obj.(string); !ok {
			c.subnetQueue.Forget(obj)
			utilruntime.HandleError(fmt.Errorf("expected string in workqueue but got %#v", obj))
			return nil
		}
		if err := c.reconcileRouters(); err != nil {
			c.subnetQueue.AddRateLimited(key)
			return fmt.Errorf("error syncing '%s': %s, requeuing", key, err.Error())
		}
		c.subnetQueue.Forget(obj)
		return nil
	}(obj)

	if err != nil {
		utilruntime.HandleError(err)
		return true
	}
	return true
}

func (c *Controller) reconcileRouters() error {
	subnets, err := c.subnetsLister.List(labels.Everything())
	if err != nil {
		klog.Errorf("failed to list namespace %v", err)
		return err
	}
	cidrs := make([]string, 0, len(subnets))
	for _, subnet := range subnets {
		if !subnet.Status.IsReady() || subnet.Spec.UnderlayGateway {
			continue
		}
		if util.CheckProtocol(subnet.Spec.CIDRBlock) == kubeovnv1.ProtocolDual {
			cidrBlocks := strings.Split(subnet.Spec.CIDRBlock, ",")
			for i := 0; i < len(cidrBlocks); i++ {
				if _, ipNet, err := net.ParseCIDR(cidrBlocks[i]); err != nil {
					klog.Errorf("%s is not a valid cidr block", cidrBlocks[i])
				} else {
					cidrs = append(cidrs, ipNet.String())
				}
			}
		} else {
			if _, ipNet, err := net.ParseCIDR(subnet.Spec.CIDRBlock); err != nil {
				klog.Errorf("%s is not a valid cidr block", subnet.Spec.CIDRBlock)
			} else {
				cidrs = append(cidrs, ipNet.String())
			}
		}
	}

	node, err := c.nodesLister.Get(c.config.NodeName)
	if err != nil {
		klog.Errorf("failed to get node %s %v", c.config.NodeName, err)
		return err
	}
	gateway, ok := node.Annotations[util.GatewayAnnotation]
	if !ok {
		klog.Errorf("annotation for node %s ovn.kubernetes.io/gateway not exists", node.Name)
		return fmt.Errorf("annotation for node ovn.kubernetes.io/gateway not exists")
	}
	nic, err := netlink.LinkByName(util.NodeNic)
	if err != nil {
		klog.Errorf("failed to get nic %s", util.NodeNic)
		return fmt.Errorf("failed to get nic %s", util.NodeNic)
	}

	var existRoutes []netlink.Route
	if util.CheckProtocol(gateway) == kubeovnv1.ProtocolDual {
		v4ExistRoutes, err := netlink.RouteList(nic, netlink.FAMILY_V4)
		if err != nil {
			klog.Errorf("reconcileRouters v4 get RouteList error %v", err)
			return err
		}
		existRoutes = append(existRoutes, v4ExistRoutes...)
		V6ExistRoutes, err := netlink.RouteList(nic, netlink.FAMILY_V6)
		if err == nil {
			existRoutes = append(existRoutes, V6ExistRoutes...)
		}
	} else if util.CheckProtocol(gateway) == kubeovnv1.ProtocolIPv4 {
		existRoutes, err = netlink.RouteList(nic, netlink.FAMILY_V4)
	} else if util.CheckProtocol(gateway) == kubeovnv1.ProtocolIPv6 {
		existRoutes, err = netlink.RouteList(nic, netlink.FAMILY_V6)
	}
	if err != nil {
		return err
	}

	toAdd, toDel := routeDiff(existRoutes, cidrs)
	for _, r := range toDel {
		_, cidr, _ := net.ParseCIDR(r)
		if err = netlink.RouteDel(&netlink.Route{Dst: cidr}); err != nil {
			klog.Errorf("failed to del route %v", err)
		}
	}

	for _, r := range toAdd {
		_, cidr, _ := net.ParseCIDR(r)
		gw := net.ParseIP(gateway)
		src := net.ParseIP(c.internalIP)
<<<<<<< HEAD
		if r == c.config.ServiceClusterIPRange {
			// svc for dualstack should be modified
			if util.CheckProtocol(gateway) == kubeovnv1.ProtocolDual {
				gws := strings.Split(gateway, ",")
				v4gw := net.ParseIP(gws[0])
				v6gw := net.ParseIP(gws[1])
				if util.CheckProtocol(c.internalIP) == kubeovnv1.ProtocolIPv4 {
					if err = netlink.RouteReplace(&netlink.Route{Dst: cidr, LinkIndex: nic.Attrs().Index, Scope: netlink.SCOPE_UNIVERSE, Gw: v4gw}); err != nil {
						klog.Errorf("failed to add v4 svc route %v", err)
					}
				} else {
					if err = netlink.RouteReplace(&netlink.Route{Dst: cidr, LinkIndex: nic.Attrs().Index, Scope: netlink.SCOPE_UNIVERSE, Gw: v6gw}); err != nil {
						klog.Errorf("failed to add v6 svc route %v", err)
					}
				}
			} else {
				if err = netlink.RouteReplace(&netlink.Route{Dst: cidr, LinkIndex: nic.Attrs().Index, Scope: netlink.SCOPE_UNIVERSE, Gw: gw}); err != nil {
					klog.Errorf("failed to add route %v", err)
				}
			}
		} else {
			// Since node's internalIP is IPv4 type, so skip v6 route for node. This check should be deleted when node support dualstack
			if util.CheckProtocol(c.internalIP) != util.CheckProtocol(r) {
				continue
			}
			if util.CheckProtocol(gateway) == kubeovnv1.ProtocolDual {
				gws := strings.Split(gateway, ",")
				v4gw := net.ParseIP(gws[0])
				v6gw := net.ParseIP(gws[1])
				if util.CheckProtocol(c.internalIP) == kubeovnv1.ProtocolIPv4 {
					if err = netlink.RouteReplace(&netlink.Route{Dst: cidr, LinkIndex: nic.Attrs().Index, Scope: netlink.SCOPE_UNIVERSE, Gw: v4gw, Src: src}); err != nil {
						klog.Errorf("v4 failed to add route %v", err)
					}
				} else {
					if err = netlink.RouteReplace(&netlink.Route{Dst: cidr, LinkIndex: nic.Attrs().Index, Scope: netlink.SCOPE_UNIVERSE, Gw: v6gw, Src: src}); err != nil {
						klog.Errorf("v6 failed to add route %v", err)
					}
				}
			} else {
				if err = netlink.RouteReplace(&netlink.Route{Dst: cidr, LinkIndex: nic.Attrs().Index, Scope: netlink.SCOPE_UNIVERSE, Gw: gw, Src: src}); err != nil {
					klog.Errorf("failed to add route %v", err)
				}
			}
=======
		if err = netlink.RouteReplace(&netlink.Route{Dst: cidr, LinkIndex: nic.Attrs().Index, Scope: netlink.SCOPE_UNIVERSE, Gw: gw, Src: src}); err != nil {
			klog.Errorf("failed to add route %v", err)
>>>>>>> ccea68bf
		}
	}
	return err
}

func routeDiff(existRoutes []netlink.Route, cidrs []string) (toAdd []string, toDel []string) {
	for _, route := range existRoutes {
		if route.Scope == netlink.SCOPE_LINK {
			continue
		}

		found := false
		for _, c := range cidrs {
			if route.Dst.String() == c {
				found = true
				break
			}
		}
		if !found {
			toDel = append(toDel, route.Dst.String())
		}
	}
	if len(toDel) > 0 {
		klog.Infof("route to del %v", toDel)
	}

	for _, c := range cidrs {
		found := false
		for _, r := range existRoutes {
			if r.Dst.String() == c {
				found = true
				break
			}
		}
		if !found {
			toAdd = append(toAdd, c)
		}
	}
	if len(toAdd) > 0 {
		klog.Infof("route to add %v", toAdd)
	}
	return
}

func (c *Controller) enqueuePod(old, new interface{}) {
	oldPod := old.(*v1.Pod)
	newPod := new.(*v1.Pod)

	if oldPod.Annotations[util.IngressRateAnnotation] != newPod.Annotations[util.IngressRateAnnotation] ||
		oldPod.Annotations[util.EgressRateAnnotation] != newPod.Annotations[util.EgressRateAnnotation] ||
		oldPod.Annotations[util.VlanIdAnnotation] != newPod.Annotations[util.VlanIdAnnotation] {
		var key string
		var err error
		if key, err = cache.MetaNamespaceKeyFunc(new); err != nil {
			utilruntime.HandleError(err)
			return
		}
		c.podQueue.Add(key)
	}
}

func (c *Controller) runPodWorker() {
	for c.processNextPodWorkItem() {
	}
}

func (c *Controller) processNextPodWorkItem() bool {
	obj, shutdown := c.podQueue.Get()

	if shutdown {
		return false
	}

	err := func(obj interface{}) error {
		defer c.podQueue.Done(obj)
		var key string
		var ok bool
		if key, ok = obj.(string); !ok {
			c.podQueue.Forget(obj)
			utilruntime.HandleError(fmt.Errorf("expected string in workqueue but got %#v", obj))
			return nil
		}
		if err := c.handlePod(key); err != nil {
			c.podQueue.AddRateLimited(key)
			return fmt.Errorf("error syncing '%s': %s, requeuing", key, err.Error())
		}
		c.podQueue.Forget(obj)
		return nil
	}(obj)

	if err != nil {
		utilruntime.HandleError(err)
		return true
	}
	return true
}

func (c *Controller) handlePod(key string) error {
	namespace, name, err := cache.SplitMetaNamespaceKey(key)
	if err != nil {
		utilruntime.HandleError(fmt.Errorf("invalid resource key: %s", key))
		return nil
	}

	klog.Infof("handle qos update for pod %s/%s", namespace, name)

	pod, err := c.podsLister.Pods(namespace).Get(name)
	if err != nil {
		if errors.IsNotFound(err) {
			return nil
		}
		return err
	}

	if err := util.ValidatePodNetwork(pod.Annotations); err != nil {
		klog.Errorf("validate pod %s/%s failed, %v", namespace, name, err)
		c.recorder.Eventf(pod, v1.EventTypeWarning, "ValidatePodNetworkFailed", err.Error())
		return err
	}

	return ovs.SetInterfaceBandwidth(fmt.Sprintf("%s.%s", pod.Name, pod.Namespace), pod.Annotations[util.EgressRateAnnotation], pod.Annotations[util.IngressRateAnnotation])
}

// Run starts controller
func (c *Controller) Run(stopCh <-chan struct{}) {
	defer utilruntime.HandleCrash()
	defer c.subnetQueue.ShutDown()
	defer c.podQueue.ShutDown()

	go wait.Until(ovs.CleanLostInterface, time.Minute, stopCh)
	go wait.Until(recompute, 10*time.Minute, stopCh)

	klog.Info("start watching namespace changes")
	if ok := cache.WaitForCacheSync(stopCh, c.subnetsSynced, c.podsSynced, c.nodesSynced); !ok {
		klog.Fatalf("failed to wait for caches to sync")
		return
	}

	klog.Info("Started workers")
	go wait.Until(c.runSubnetWorker, time.Second, stopCh)
	go wait.Until(c.runPodWorker, time.Second, stopCh)
	go wait.Until(c.runGateway, 3*time.Second, stopCh)
	<-stopCh
	klog.Info("Shutting down workers")
}

func recompute() {
	output, err := exec.Command("ovn-appctl", "-t", "ovn-controller", "recompute").CombinedOutput()
	if err != nil {
		klog.Errorf("failed to recompute ovn-controller %q", output)
	}
}<|MERGE_RESOLUTION|>--- conflicted
+++ resolved
@@ -266,54 +266,8 @@
 		_, cidr, _ := net.ParseCIDR(r)
 		gw := net.ParseIP(gateway)
 		src := net.ParseIP(c.internalIP)
-<<<<<<< HEAD
-		if r == c.config.ServiceClusterIPRange {
-			// svc for dualstack should be modified
-			if util.CheckProtocol(gateway) == kubeovnv1.ProtocolDual {
-				gws := strings.Split(gateway, ",")
-				v4gw := net.ParseIP(gws[0])
-				v6gw := net.ParseIP(gws[1])
-				if util.CheckProtocol(c.internalIP) == kubeovnv1.ProtocolIPv4 {
-					if err = netlink.RouteReplace(&netlink.Route{Dst: cidr, LinkIndex: nic.Attrs().Index, Scope: netlink.SCOPE_UNIVERSE, Gw: v4gw}); err != nil {
-						klog.Errorf("failed to add v4 svc route %v", err)
-					}
-				} else {
-					if err = netlink.RouteReplace(&netlink.Route{Dst: cidr, LinkIndex: nic.Attrs().Index, Scope: netlink.SCOPE_UNIVERSE, Gw: v6gw}); err != nil {
-						klog.Errorf("failed to add v6 svc route %v", err)
-					}
-				}
-			} else {
-				if err = netlink.RouteReplace(&netlink.Route{Dst: cidr, LinkIndex: nic.Attrs().Index, Scope: netlink.SCOPE_UNIVERSE, Gw: gw}); err != nil {
-					klog.Errorf("failed to add route %v", err)
-				}
-			}
-		} else {
-			// Since node's internalIP is IPv4 type, so skip v6 route for node. This check should be deleted when node support dualstack
-			if util.CheckProtocol(c.internalIP) != util.CheckProtocol(r) {
-				continue
-			}
-			if util.CheckProtocol(gateway) == kubeovnv1.ProtocolDual {
-				gws := strings.Split(gateway, ",")
-				v4gw := net.ParseIP(gws[0])
-				v6gw := net.ParseIP(gws[1])
-				if util.CheckProtocol(c.internalIP) == kubeovnv1.ProtocolIPv4 {
-					if err = netlink.RouteReplace(&netlink.Route{Dst: cidr, LinkIndex: nic.Attrs().Index, Scope: netlink.SCOPE_UNIVERSE, Gw: v4gw, Src: src}); err != nil {
-						klog.Errorf("v4 failed to add route %v", err)
-					}
-				} else {
-					if err = netlink.RouteReplace(&netlink.Route{Dst: cidr, LinkIndex: nic.Attrs().Index, Scope: netlink.SCOPE_UNIVERSE, Gw: v6gw, Src: src}); err != nil {
-						klog.Errorf("v6 failed to add route %v", err)
-					}
-				}
-			} else {
-				if err = netlink.RouteReplace(&netlink.Route{Dst: cidr, LinkIndex: nic.Attrs().Index, Scope: netlink.SCOPE_UNIVERSE, Gw: gw, Src: src}); err != nil {
-					klog.Errorf("failed to add route %v", err)
-				}
-			}
-=======
 		if err = netlink.RouteReplace(&netlink.Route{Dst: cidr, LinkIndex: nic.Attrs().Index, Scope: netlink.SCOPE_UNIVERSE, Gw: gw, Src: src}); err != nil {
 			klog.Errorf("failed to add route %v", err)
->>>>>>> ccea68bf
 		}
 	}
 	return err
