package ovs

import (
	"encoding/json"
	"fmt"
	"os"
	"os/exec"
	"regexp"
	"strings"
	"time"

	netv1 "k8s.io/api/networking/v1"
	"k8s.io/klog"

	kubeovnv1 "github.com/alauda/kube-ovn/pkg/apis/kubeovn/v1"
	"github.com/alauda/kube-ovn/pkg/util"
)

func (c Client) ovnNbCommand(cmdArgs ...string) (string, error) {
	start := time.Now()
	cmdArgs = append([]string{fmt.Sprintf("--timeout=%d", c.OvnTimeout)}, cmdArgs...)
	raw, err := exec.Command(OvnNbCtl, cmdArgs...).CombinedOutput()
	elapsed := float64((time.Since(start)) / time.Millisecond)
	// klog.V(4).Infof("command %s %s in %vms", OvnNbCtl, strings.Join(cmdArgs, " "), elapsed)
	klog.Infof("command %s %s in %vms", OvnNbCtl, strings.Join(cmdArgs, " "), elapsed)
	if err != nil || elapsed > 500 {
		klog.Warning("ovn-nbctl command error or took too long")
		klog.Warningf("%s %s in %vms", OvnNbCtl, strings.Join(cmdArgs, " "), elapsed)
	}
	method := ""
	for _, arg := range cmdArgs {
		if !strings.HasPrefix(arg, "--") {
			method = arg
			break
		}
	}
	code := "0"
	if err != nil {
		code = "1"
	}
	ovsClientRequestLatency.WithLabelValues("ovn-nb", method, code).Observe(elapsed)
	if err != nil {
		return "", fmt.Errorf("%s, %q", raw, err)
	}
	return trimCommandOutput(raw), nil
}

func (c Client) SetAzName(azName string) error {
	if _, err := c.ovnNbCommand("set", "NB_Global", ".", fmt.Sprintf("name=%s", azName)); err != nil {
		return fmt.Errorf("failed to set az name, %v", err)
	}
	return nil
}

func (c Client) SetICAutoRoute(enable bool, blackList []string) error {
	if enable {
		if _, err := c.ovnNbCommand("set", "NB_Global", ".", "options:ic-route-adv=true", "options:ic-route-learn=true", fmt.Sprintf("options:ic-route-blacklist=%s", strings.Join(blackList, ","))); err != nil {
			return fmt.Errorf("failed to enable ovn-ic auto route, %v", err)
		}
		return nil
	} else {
		if _, err := c.ovnNbCommand("set", "NB_Global", ".", "options:ic-route-adv=false", "options:ic-route-learn=false"); err != nil {
			return fmt.Errorf("failed to disable ovn-ic auto route, %v", err)
		}
		return nil
	}
}

// DeleteLogicalSwitchPort delete logical switch port in ovn
func (c Client) DeleteLogicalSwitchPort(port string) error {
	if _, err := c.ovnNbCommand(IfExists, "lsp-del", port); err != nil {
		return fmt.Errorf("failed to delete logical switch port %s, %v", port, err)
	}
	return nil
}

// DeleteLogicalRouterPort delete logical switch port in ovn
func (c Client) DeleteLogicalRouterPort(port string) error {
	if _, err := c.ovnNbCommand(IfExists, "lrp-del", port); err != nil {
		return fmt.Errorf("failed to delete logical router port %s, %v", port, err)
	}
	return nil
}

func (c Client) CreateICLogicalRouterPort(az, mac, subnet string, chassises []string) error {
	if _, err := c.ovnNbCommand(MayExist, "lrp-add", c.ClusterRouter, fmt.Sprintf("%s-ts", az), mac, subnet); err != nil {
		return fmt.Errorf("failed to crate ovn-ic lrp, %v", err)
	}
	if _, err := c.ovnNbCommand(MayExist, "lsp-add", util.InterconnectionSwitch, fmt.Sprintf("ts-%s", az), "--",
		"lsp-set-addresses", fmt.Sprintf("ts-%s", az), "router", "--",
		"lsp-set-type", fmt.Sprintf("ts-%s", az), "router", "--",
		"lsp-set-options", fmt.Sprintf("ts-%s", az), fmt.Sprintf("router-port=%s-ts", az)); err != nil {
		return fmt.Errorf("failed to create ovn-ic lsp, %v", err)
	}
	for index, chassis := range chassises {
		if _, err := c.ovnNbCommand("lrp-set-gateway-chassis", fmt.Sprintf("%s-ts", az), chassis, fmt.Sprintf("%d", 100-index)); err != nil {
			return fmt.Errorf("failed to set gateway chassis, %v", err)
		}
	}
	return nil
}

func (c Client) DeleteICLogicalRouterPort(az string) error {
	if err := c.DeleteLogicalRouterPort(fmt.Sprintf("%s-ts", az)); err != nil {
		return fmt.Errorf("failed to delete ovn-ic logical router port. %v", err)
	}
	if err := c.DeleteLogicalSwitchPort(fmt.Sprintf("ts-%s", az)); err != nil {
		return fmt.Errorf("failed to delete ovn-ic logical switch port. %v", err)
	}
	return nil
}

// CreatePort create logical switch port in ovn
func (c Client) CreatePort(ls, port, ip, cidr, mac, tag string, portSecurity bool) error {

	var ovnCommand []string
	if util.CheckProtocol(cidr) == kubeovnv1.ProtocolDual {
		cidrBlocks := strings.Split(cidr, ",")
		ips := strings.Split(ip, ",")
		v4Mask := strings.Split(cidrBlocks[0], "/")[1]
		v6Mask := strings.Split(cidrBlocks[1], "/")[1]
		v4Net := ips[0] + "/" + v4Mask
		v6Net := ips[1] + "/" + v6Mask

		ovnCommand = []string{MayExist, "lsp-add", ls, port, "--",
			"lsp-set-addresses", port, fmt.Sprintf("%s %s %s", mac, ips[0], ips[1])}

		if portSecurity {
			ovnCommand = append(ovnCommand,
				"--", "lsp-set-port-security", port, fmt.Sprintf("%s %s %s", mac, v4Net, v6Net))
		}
	} else {
		ovnCommand = []string{MayExist, "lsp-add", ls, port, "--",
			"lsp-set-addresses", port, fmt.Sprintf("%s %s", mac, ip)}

		if portSecurity {
			ovnCommand = append(ovnCommand,
				"--", "lsp-set-port-security", port, fmt.Sprintf("%s %s/%s", mac, ip, strings.Split(cidr, "/")[1]))
		}
	}

	if tag != "" && tag != "0" {
		ovnCommand = append(ovnCommand,
			"--", "set", "logical_switch_port", port, fmt.Sprintf("tag=%s", tag))
	}

	if _, err := c.ovnNbCommand(ovnCommand...); err != nil {
		klog.Errorf("create port %s failed %v", port, err)
		return err
	}
	return nil
}

func (c Client) SetLogicalSwitchConfig(ls, lr, protocol, subnet, gateway string, excludeIps []string) error {
	var err error
	mask := strings.Split(subnet, "/")[1]
	switch protocol {
	case kubeovnv1.ProtocolIPv4:
		_, err = c.ovnNbCommand(MayExist, "ls-add", ls, "--",
			"set", "logical_switch", ls, fmt.Sprintf("other_config:subnet=%s", subnet), "--",
			"set", "logical_switch", ls, fmt.Sprintf("other_config:gateway=%s", gateway), "--",
			"set", "logical_switch", ls, fmt.Sprintf("other_config:exclude_ips=%s", strings.Join(excludeIps, " ")), "--",
			"set", "logical_router_port", fmt.Sprintf("%s-%s", lr, ls), fmt.Sprintf("networks=%s/%s", gateway, mask))
	case kubeovnv1.ProtocolIPv6:
		gateway := strings.ReplaceAll(gateway, ":", "\\:")
		_, err = c.ovnNbCommand(MayExist, "ls-add", ls, "--",
			"set", "logical_switch", ls, fmt.Sprintf("other_config:ipv6_prefix=%s", strings.Split(subnet, "/")[0]), "--",
			"set", "logical_switch", ls, fmt.Sprintf("other_config:gateway=%s", gateway), "--",
			"set", "logical_switch", ls, fmt.Sprintf("other_config:exclude_ips=%s", strings.Join(excludeIps, " ")), "--",
			"set", "logical_router_port", fmt.Sprintf("%s-%s", lr, ls), fmt.Sprintf("networks=%s/%s", gateway, mask))
	case kubeovnv1.ProtocolDual:
		var ip string
		cidrBlocks := strings.Split(subnet, ",")
		gws := strings.Split(gateway, ",")
		v4Mask := strings.Split(cidrBlocks[0], "/")[1]
		v6Mask := strings.Split(cidrBlocks[1], "/")[1]
		ip = gws[0] + "/" + v4Mask + "," + gws[1] + "/" + v6Mask
		// ipStr := strings.Join(strings.Split(ip, ","), " ")
		ipStr := strings.Split(ip, ",")
		// networks should be modified to satisfy dual stack
		_, err = c.ovnNbCommand(MayExist, "ls-add", ls, "--",
			"set", "logical_switch", ls, fmt.Sprintf("other_config:subnet=%s", cidrBlocks[0]), "--",
			"set", "logical_switch", ls, fmt.Sprintf("other_config:gateway=%s", gateway), "--",
			"set", "logical_switch", ls, fmt.Sprintf("other_config:exclude_ips=%s", strings.Join(excludeIps, " ")), "--",
			"set", "logical_switch", ls, fmt.Sprintf("other_config:ipv6_prefix=%s", strings.Split(cidrBlocks[1], "/")[0]), "--",
			"set", "logical_router_port", fmt.Sprintf("%s-%s", lr, ls), fmt.Sprintf("networks=%s", ipStr[0]))
	}

	if err != nil {
		klog.Errorf("set switch config for %s failed %v", ls, err)
		return err
	}
	return nil
}

// CreateLogicalSwitch create logical switch in ovn, connect it to router and apply tcp/udp lb rules
func (c Client) CreateLogicalSwitch(ls, lr, protocol, subnet, gateway string, excludeIps []string, underlayGateway, defaultVpc bool) error {
	var err error
	switch protocol {
	case kubeovnv1.ProtocolIPv4:
		_, err = c.ovnNbCommand(MayExist, "ls-add", ls, "--",
			"set", "logical_switch", ls, fmt.Sprintf("other_config:subnet=%s", subnet), "--",
			"set", "logical_switch", ls, fmt.Sprintf("other_config:gateway=%s", gateway), "--",
			"set", "logical_switch", ls, fmt.Sprintf("other_config:exclude_ips=%s", strings.Join(excludeIps, " ")))
	case kubeovnv1.ProtocolIPv6:
		_, err = c.ovnNbCommand(MayExist, "ls-add", ls, "--",
			"set", "logical_switch", ls, fmt.Sprintf("other_config:ipv6_prefix=%s", strings.Split(subnet, "/")[0]), "--",
			"set", "logical_switch", ls, fmt.Sprintf("other_config:gateway=%s", gateway), "--",
			"set", "logical_switch", ls, fmt.Sprintf("other_config:exclude_ips=%s", strings.Join(excludeIps, " ")))
	case kubeovnv1.ProtocolDual:
		cidrBlocks := strings.Split(subnet, ",")
		_, err = c.ovnNbCommand(MayExist, "ls-add", ls, "--",
			"set", "logical_switch", ls, fmt.Sprintf("other_config:subnet=%s", cidrBlocks[0]), "--",
			"set", "logical_switch", ls, fmt.Sprintf("other_config:gateway=%s", gateway), "--",
			"set", "logical_switch", ls, fmt.Sprintf("other_config:ipv6_prefix=%s", strings.Split(cidrBlocks[1], "/")[0]), "--",
			"set", "logical_switch", ls, fmt.Sprintf("other_config:exclude_ips=%s", strings.Join(excludeIps, " ")))
	}

	if err != nil {
		klog.Errorf("create switch %s failed %v", ls, err)
		return err
	}

	var ip string
	if protocol == kubeovnv1.ProtocolDual {
		cidrBlocks := strings.Split(subnet, ",")
		gws := strings.Split(gateway, ",")
		v4Mask := strings.Split(cidrBlocks[0], "/")[1]
		v6Mask := strings.Split(cidrBlocks[1], "/")[1]
		ip = gws[0] + "/" + v4Mask + "," + gws[1] + "/" + v6Mask
	} else {
		mask := strings.Split(subnet, "/")[1]
		ip = gateway + "/" + mask
	}
	mac := util.GenerateMac()
	klog.Infof("create route port for switch %s", ls)
	if !underlayGateway {
		if err := c.createRouterPort(ls, lr, ip, mac); err != nil {
			klog.Errorf("failed to connect switch %s to router, %v", ls, err)
			return err
		}
	}
	if ls != c.NodeSwitch && defaultVpc {
		// DO NOT add ovn dns/lb to node switch
		// TODO: custom vpc not support dns/lb now
		if err := c.addLoadBalancerToLogicalSwitch(c.ClusterTcpLoadBalancer, ls); err != nil {
			klog.Errorf("failed to add cluster tcp lb to %s, %v", ls, err)
			return err
		}

		if err := c.addLoadBalancerToLogicalSwitch(c.ClusterUdpLoadBalancer, ls); err != nil {
			klog.Errorf("failed to add cluster udp lb to %s, %v", ls, err)
			return err
		}

		if err := c.addLoadBalancerToLogicalSwitch(c.ClusterTcpSessionLoadBalancer, ls); err != nil {
			klog.Errorf("failed to add cluster tcp session lb to %s, %v", ls, err)
			return err
		}

		if err := c.addLoadBalancerToLogicalSwitch(c.ClusterUdpSessionLoadBalancer, ls); err != nil {
			klog.Errorf("failed to add cluster udp lb to %s, %v", ls, err)
			return err
		}
	}

	return nil
}

func (c Client) CreateGatewaySwitch(name, ip, mac string, chassises []string) error {
	lsTolr := fmt.Sprintf("%s-%s", name, c.ClusterRouter)
	lrTols := fmt.Sprintf("%s-%s", c.ClusterRouter, name)
	localnetPort := fmt.Sprintf("ln-%s", name)
	_, err := c.ovnNbCommand(
		MayExist, "ls-add", name, "--",
		MayExist, "lsp-add", name, localnetPort, "--",
		"lsp-set-type", localnetPort, "localnet", "--",
		"lsp-set-addresses", localnetPort, "unknown", "--",
		"lsp-set-options", localnetPort, "network_name=external", "--",
		MayExist, "lrp-add", c.ClusterRouter, lrTols, mac, ip, "--",
		MayExist, "lsp-add", name, lsTolr, "--",
		"lsp-set-type", lsTolr, "router", "--",
		"lsp-set-addresses", lsTolr, "router", "--",
		"lsp-set-options", lsTolr, fmt.Sprintf("router-port=%s", lrTols),
	)
	if err != nil {
		return fmt.Errorf("failed to create external gateway switch, %v", err)
	}

	for index, chassis := range chassises {
		if _, err := c.ovnNbCommand("lrp-set-gateway-chassis", lrTols, chassis, fmt.Sprintf("%d", 100-index)); err != nil {
			return fmt.Errorf("failed to set gateway chassis, %v", err)
		}
	}
	return nil
}

func (c Client) DeleteGatewaySwitch(name string) error {
	lrTols := fmt.Sprintf("%s-%s", c.ClusterRouter, name)
	_, err := c.ovnNbCommand(
		IfExists, "ls-del", name, "--",
		IfExists, "lrp-del", lrTols,
	)
	return err
}

// ListLogicalSwitch list logical switch names
func (c Client) ListLogicalSwitch() ([]string, error) {
	output, err := c.ovnNbCommand("--format=csv", "--data=bare", "--no-heading", "--columns=name", "find", "logical_switch")
	if err != nil {
		klog.Errorf("failed to list logical switch %v", err)
		return nil, err
	}
	lines := strings.Split(output, "\n")
	result := make([]string, 0, len(lines))
	for _, l := range lines {

		l = strings.TrimSpace(l)
		if len(l) > 0 {
			result = append(result, l)
		}
	}
	return result, nil
}

func (c Client) LogicalSwitchExists(logicalSwitch string) (bool, error) {
	lss, err := c.ListLogicalSwitch()
	if err != nil {
		return false, err
	}
	for _, ls := range lss {
		if ls == logicalSwitch {
			return true, nil
		}
	}
	return false, nil
}

func (c Client) ListLogicalSwitchPort() ([]string, error) {
	output, err := c.ovnNbCommand("--format=csv", "--data=bare", "--no-heading", "--columns=name", "find", "logical_switch_port", "type=\"\"")
	if err != nil {
		klog.Errorf("failed to list logical switch port, %v", err)
		return nil, err
	}
	lines := strings.Split(output, "\n")
	result := make([]string, 0, len(lines))
	for _, l := range lines {
		if len(strings.TrimSpace(l)) == 0 {
			continue
		}
		result = append(result, strings.TrimSpace(l))
	}
	return result, nil
}

func (c Client) ListRemoteLogicalSwitchPortAddress() ([]string, error) {
	output, err := c.ovnNbCommand("--format=csv", "--data=bare", "--no-heading", "--columns=addresses", "find", "logical_switch_port", "type=remote")
	if err != nil {
		return nil, fmt.Errorf("failed to list ic remote addresses, %v", err)
	}
	lines := strings.Split(output, "\n")
	result := make([]string, 0, len(lines))
	for _, l := range lines {
		if len(strings.TrimSpace(l)) == 0 {
			continue
		}
		if len(strings.Split(l, " ")) != 2 {
			continue
		}
		cidr := strings.Split(l, " ")[1]
		result = append(result, strings.TrimSpace(cidr))
	}
	return result, nil
}

// ListLogicalRouter list logical router names
func (c Client) ListLogicalRouter() ([]string, error) {
	output, err := c.ovnNbCommand("lr-list")
	if err != nil {
		klog.Errorf("failed to list logical router %v", err)
		return nil, err
	}
	lines := strings.Split(output, "\n")
	result := make([]string, 0, len(lines))
	for _, l := range lines {
		if len(l) == 0 || !strings.Contains(l, " ") {
			continue
		}
		tmp := strings.Split(l, " ")[1]
		tmp = strings.Trim(tmp, "()")
		result = append(result, tmp)
	}
	return result, nil
}

// DeleteLogicalSwitch delete logical switch
func (c Client) DeleteLogicalSwitch(ls string) error {
	if _, err := c.ovnNbCommand(IfExists, "ls-del", ls); err != nil {
		klog.Errorf("failed to del ls %s, %v", ls, err)
		return err
	}
	return nil
}

// CreateLogicalRouter delete logical router in ovn
func (c Client) CreateLogicalRouter(lr string) error {
	_, err := c.ovnNbCommand(MayExist, "lr-add", lr)
	return err
}

// DeleteLogicalRouter create logical router in ovn
func (c Client) DeleteLogicalRouter(lr string) error {
	_, err := c.ovnNbCommand(IfExists, "lr-del", lr)
	return err
}

func (c Client) RemoveRouterPort(ls, lr string) error {
	lsTolr := fmt.Sprintf("%s-%s", ls, lr)
	lrTols := fmt.Sprintf("%s-%s", lr, ls)
	_, err := c.ovnNbCommand(IfExists, "lsp-del", lsTolr, "--",
		IfExists, "lrp-del", lrTols)
	if err != nil {
		klog.Errorf("failed to remove router port, %v", err)
		return err
	}
	return nil
}

func (c Client) createRouterPort(ls, lr, ip, mac string) error {
	klog.Infof("add %s to %s with ip: %s, mac :%s", ls, lr, ip, mac)
	lsTolr := fmt.Sprintf("%s-%s", ls, lr)
	lrTols := fmt.Sprintf("%s-%s", lr, ls)
	_, err := c.ovnNbCommand(MayExist, "lsp-add", ls, lsTolr, "--",
		"set", "logical_switch_port", lsTolr, "type=router", "--",
		"set", "logical_switch_port", lsTolr, fmt.Sprintf("addresses=\"%s\"", mac), "--",
		"set", "logical_switch_port", lsTolr, fmt.Sprintf("options:router-port=%s", lrTols))
	if err != nil {
		klog.Errorf("failed to create switch router port %s %v", lsTolr, err)
		return err
	}

	ipStr := strings.Split(ip, ",")
	if len(ipStr) == 2 {
		_, err = c.ovnNbCommand(MayExist, "lrp-add", lr, lrTols, mac, ipStr[0], ipStr[1])
	} else {
		_, err = c.ovnNbCommand(MayExist, "lrp-add", lr, lrTols, mac, ipStr[0])
	}
	if err != nil {
		klog.Errorf("failed to create router port %s %v", lrTols, err)
		return err
	}
	return nil
}

type StaticRoute struct {
	Policy  string
	CIDR    string
	NextHop string
}

func (c Client) ListStaticRoute() ([]StaticRoute, error) {
	output, err := c.ovnNbCommand("--format=csv", "--no-heading", "--data=bare", "--columns=ip_prefix,nexthop,policy", "find", "Logical_Router_Static_Route", "external_ids{=}{}")
	if err != nil {
		return nil, err
	}
	entries := strings.Split(output, "\n")
	staticRoutes := make([]StaticRoute, 0, len(entries))
	for _, entry := range strings.Split(output, "\n") {
		if len(strings.Split(entry, ",")) == 3 {
			t := strings.Split(entry, ",")
			staticRoutes = append(staticRoutes,
				StaticRoute{CIDR: strings.TrimSpace(t[0]), NextHop: strings.TrimSpace(t[1]), Policy: strings.TrimSpace(t[2])})
		}
	}
	return staticRoutes, nil
}

// AddStaticRoute add a static route rule in ovn
func (c Client) AddStaticRoute(policy, cidr, nextHop, router string) error {
	if policy == "" {
		policy = PolicyDstIP
	}
	var err error
	if util.CheckProtocol(cidr) == kubeovnv1.ProtocolDual {
		cidrBlocks := strings.Split(cidr, ",")
		gws := strings.Split(nextHop, ",")
		_, err = c.ovnNbCommand(MayExist, fmt.Sprintf("%s=%s", Policy, policy), "lr-route-add", router, cidrBlocks[0], gws[0])
		if err != nil {
			return err
		}
		// The nextHop maybe one ip when node only support IPv4
		if len(gws) == 2 {
			_, err = c.ovnNbCommand(MayExist, fmt.Sprintf("%s=%s", Policy, policy), "lr-route-add", router, cidrBlocks[1], gws[1])
		}
	} else {
		_, err = c.ovnNbCommand(MayExist, fmt.Sprintf("%s=%s", Policy, policy), "lr-route-add", router, cidr, nextHop)
	}
	return err
}

func (c Client) GetStaticRouteList(router string) (routeList []*StaticRoute, err error) {
	output, err := c.ovnNbCommand("lr-route-list", router)
	if err != nil {
		klog.Errorf("failed to list logical router route %v", err)
		return nil, err
	}
	return parseLrRouteListOutput(output)
}

func parseLrRouteListOutput(output string) (routeList []*StaticRoute, err error) {
	lines := strings.Split(output, "\n")
	routeList = make([]*StaticRoute, 0, len(lines))
	for _, l := range lines {
		if len(l) == 0 {
			continue
		}
		reg := regexp.MustCompile(`(\d+.\d+.\d+.\d+(/\d+)*)\s+(\d+.\d+.\d+.\d+)\s+(dst-ip|src-ip)`)
		sm := reg.FindStringSubmatch(l)
		if len(sm) == 0 {
			continue
		}
		routeList = append(routeList, &StaticRoute{
			Policy:  sm[4],
			CIDR:    sm[1],
			NextHop: sm[3],
		})
	}
	return routeList, nil
}

<<<<<<< HEAD
func (c Client) AddNatRule(policy, logicalIP, externalIP, router string) error {
	var err error
	if util.CheckProtocol(logicalIP) == kubeovnv1.ProtocolDual {
		ips := strings.Split(logicalIP, ",")
		_, err = c.ovnNbCommand(MayExist, "lr-nat-add", router, policy, externalIP, ips[0])
	} else {
		_, err = c.ovnNbCommand(MayExist, "lr-nat-add", router, policy, externalIP, logicalIP)
	}
	return err
=======
func (c Client) UpdateNatRule(policy, logicalIP, externalIP, router string) error {
	if policy == "snat" {
		if externalIP == "" {
			_, err := c.ovnNbCommand(IfExists, "lr-nat-del", router, "snat", logicalIP)
			return err
		}
		_, err := c.ovnNbCommand(IfExists, "lr-nat-del", router, "snat", logicalIP, "--",
			MayExist, "lr-nat-add", router, policy, externalIP, logicalIP)
		return err
	} else {
		output, err := c.ovnNbCommand("--format=csv", "--no-heading", "--data=bare", "--columns=external_ip", "find", "NAT", fmt.Sprintf("logical_ip=%s", logicalIP), "type=dnat_and_snat")
		if err != nil {
			klog.Errorf("failed to list nat rules, %v", err)
			return err
		}
		eips := strings.Split(output, "\n")
		for _, eip := range eips {
			eip = strings.TrimSpace(eip)
			if eip == "" || eip == externalIP {
				continue
			}
			if _, err := c.ovnNbCommand(IfExists, "lr-nat-del", router, "dnat_and_snat", eip); err != nil {
				klog.Errorf("failed to delete nat rule, %v", err)
				return err
			}
		}
		if externalIP != "" {
			_, err = c.ovnNbCommand(MayExist, "lr-nat-add", router, policy, externalIP, logicalIP)
			return err
		}
	}
	return nil
>>>>>>> ccea68bf
}

func (c Client) DeleteNatRule(logicalIP, router string) error {
	output, err := c.ovnNbCommand("--format=csv", "--no-heading", "--data=bare", "--columns=type,external_ip", "find", "NAT", fmt.Sprintf("logical_ip=%s", logicalIP))
	if err != nil {
		klog.Errorf("failed to list nat rules, %v", err)
		return err
	}
	rules := strings.Split(output, "\n")
	for _, rule := range rules {
		if len(strings.Split(rule, ",")) != 2 {
			continue
		}
		policy, externalIP := strings.Split(rule, ",")[0], strings.Split(rule, ",")[1]
		if policy == "snat" {
			if _, err := c.ovnNbCommand(IfExists, "lr-nat-del", router, "snat", logicalIP); err != nil {
				klog.Errorf("failed to delete nat rule, %v", err)
				return err
			}
		} else if policy == "dnat_and_snat" {
			if _, err := c.ovnNbCommand(IfExists, "lr-nat-del", router, "dnat_and_snat", externalIP); err != nil {
				klog.Errorf("failed to delete nat rule, %v", err)
				return err
			}
		}
	}

	return err
}

// DeleteStaticRoute delete a static route rule in ovn
func (c Client) DeleteStaticRoute(cidr, router string) error {
	if cidr == "" {
		return nil
	}
	_, err := c.ovnNbCommand(IfExists, "lr-route-del", router, cidr)
	return err
}

func (c Client) DeleteStaticRouteByNextHop(nextHop string) error {
	output, err := c.ovnNbCommand("--format=csv", "--no-heading", "--data=bare", "--columns=ip_prefix", "find", "Logical_Router_Static_Route", fmt.Sprintf("nexthop=%s", nextHop))
	if err != nil {
		klog.Errorf("failed to list static route %s, %v", nextHop, err)
		return err
	}
	ipPrefixes := strings.Split(output, "\n")
	for _, ipPre := range ipPrefixes {
		if strings.TrimSpace(ipPre) == "" {
			continue
		}
		if err := c.DeleteStaticRoute(ipPre, c.ClusterRouter); err != nil {
			klog.Errorf("failed to delete route %s, %v", ipPre, err)
			return err
		}
	}
	return nil
}

// FindLoadbalancer find ovn loadbalancer uuid by name
func (c Client) FindLoadbalancer(lb string) (string, error) {
	output, err := c.ovnNbCommand("--data=bare", "--no-heading", "--columns=_uuid",
		"find", "load_balancer", fmt.Sprintf("name=%s", lb))
	count := len(strings.Split(output, "/n"))
	if count > 1 {
		klog.Errorf("%s has %d lb entries", lb, count)
		return "", fmt.Errorf("%s has %d lb entries", lb, count)
	}
	return output, err
}

// CreateLoadBalancer create loadbalancer in ovn
func (c Client) CreateLoadBalancer(lb, protocol, selectFields string) error {
	var err error
	if selectFields == "" {
		_, err = c.ovnNbCommand("create", "load_balancer",
			fmt.Sprintf("name=%s", lb), fmt.Sprintf("protocol=%s", protocol))
	} else {
		_, err = c.ovnNbCommand("create", "load_balancer",
			fmt.Sprintf("name=%s", lb), fmt.Sprintf("protocol=%s", protocol), fmt.Sprintf("selection_fields=%s", selectFields))
	}

	return err
}

// CreateLoadBalancerRule create loadbalancer rul in ovn
func (c Client) CreateLoadBalancerRule(lb, vip, ips, protocol string) error {
	_, err := c.ovnNbCommand(MayExist, "lb-add", lb, vip, ips, strings.ToLower(protocol))
	return err
}

func (c Client) addLoadBalancerToLogicalSwitch(lb, ls string) error {
	_, err := c.ovnNbCommand(MayExist, "ls-lb-add", ls, lb)
	return err
}

// DeleteLoadBalancerVip delete a vip rule from loadbalancer
func (c Client) DeleteLoadBalancerVip(vip, lb string) error {
	lbUuid, err := c.FindLoadbalancer(lb)
	if err != nil {
		klog.Errorf("failed to get lb %v", err)
		return err
	}

	existVips, err := c.GetLoadBalancerVips(lbUuid)
	if err != nil {
		klog.Errorf("failed to list lb %s vips, %v", lb, err)
		return err
	}
	// vip is empty or delete last rule will destroy the loadbalancer
	if vip == "" || len(existVips) == 1 {
		return nil
	}
	_, err = c.ovnNbCommand(IfExists, "lb-del", lb, vip)
	return err
}

// GetLoadBalancerVips return vips of a loadbalancer
func (c Client) GetLoadBalancerVips(lb string) (map[string]string, error) {
	output, err := c.ovnNbCommand("--data=bare", "--no-heading",
		"get", "load_balancer", lb, "vips")
	if err != nil {
		return nil, err
	}
	result := map[string]string{}
	err = json.Unmarshal([]byte(strings.Replace(output, "=", ":", -1)), &result)
	return result, err
}

// CleanLogicalSwitchAcl clean acl of a switch
func (c Client) CleanLogicalSwitchAcl(ls string) error {
	_, err := c.ovnNbCommand("acl-del", ls)
	return err
}

// ResetLogicalSwitchAcl reset acl of a switch
func (c Client) ResetLogicalSwitchAcl(ls string) error {
	_, err := c.ovnNbCommand("acl-del", ls)
	return err
}

// SetPrivateLogicalSwitch will drop all ingress traffic except allow subnets
func (c Client) SetPrivateLogicalSwitch(ls, protocol, cidr string, allow []string) error {
	delArgs := []string{"acl-del", ls}
	allowArgs := []string{}
	var dropArgs []string
	if protocol == kubeovnv1.ProtocolIPv4 {
		dropArgs = []string{"--", "--log", fmt.Sprintf("--name=%s", ls), fmt.Sprintf("--severity=%s", "warning"), "acl-add", ls, "to-lport", util.DefaultDropPriority, "ip", "drop"}
		allowArgs = append(allowArgs, "--", "acl-add", ls, "to-lport", util.NodeAllowPriority, fmt.Sprintf("ip4.src==%s", c.NodeSwitchCIDR), "allow-related")
		allowArgs = append(allowArgs, "--", "acl-add", ls, "to-lport", util.SubnetAllowPriority, fmt.Sprintf(`ip4.src==%s && ip4.dst==%s`, cidr, cidr), "allow-related")
	} else {
		dropArgs = []string{"--", "--log", fmt.Sprintf("--name=%s", ls), fmt.Sprintf("--severity=%s", "warning"), "acl-add", ls, "to-lport", util.DefaultDropPriority, "ip", "drop"}
		allowArgs = append(allowArgs, "--", "acl-add", ls, "to-lport", util.NodeAllowPriority, fmt.Sprintf("ip6.src==%s", c.NodeSwitchCIDR), "allow-related")
		allowArgs = append(allowArgs, "--", "acl-add", ls, "to-lport", util.SubnetAllowPriority, fmt.Sprintf(`ip6.src==%s && ip6.dst==%s`, cidr, cidr), "allow-related")
	}
	ovnArgs := append(delArgs, dropArgs...)

	for _, subnet := range allow {
		if strings.TrimSpace(subnet) != "" {
			var match string
			switch protocol {
			case kubeovnv1.ProtocolIPv4:
				match = fmt.Sprintf("(ip4.src==%s && ip4.dst==%s) || (ip4.src==%s && ip4.dst==%s)", strings.TrimSpace(subnet), cidr, cidr, strings.TrimSpace(subnet))
			case kubeovnv1.ProtocolIPv6:
				match = fmt.Sprintf("(ip6.src==%s && ip6.dst==%s) || (ip6.src==%s && ip6.dst==%s)", strings.TrimSpace(subnet), cidr, cidr, strings.TrimSpace(subnet))
			}

			allowArgs = append(allowArgs, "--", "acl-add", ls, "to-lport", util.SubnetAllowPriority, match, "allow-related")
		}
	}
	ovnArgs = append(ovnArgs, allowArgs...)

	_, err := c.ovnNbCommand(ovnArgs...)
	return err
}

func (c Client) GetLogicalSwitchPortAddress(port string) ([]string, error) {
	output, err := c.ovnNbCommand("get", "logical_switch_port", port, "addresses")
	if err != nil {
		klog.Errorf("get port %s addresses failed %v", port, err)
		return nil, err
	}
	if strings.Index(output, "dynamic") != -1 {
		// [dynamic]
		return nil, nil
	}
	output = strings.Trim(output, `[]"`)
	if len(strings.Split(output, " ")) != 2 {
		return nil, nil
	}

	// currently user may only have one fixed address
	// ["0a:00:00:00:00:0c 10.16.0.13"]
	mac := strings.Split(output, " ")[0]
	ip := strings.Split(output, " ")[1]
	return []string{mac, ip}, nil
}

func (c Client) GetLogicalSwitchPortDynamicAddress(port string) ([]string, error) {
	output, err := c.ovnNbCommand("wait-until", "logical_switch_port", port, "dynamic_addresses!=[]", "--",
		"get", "logical_switch_port", port, "dynamic-addresses")
	if err != nil {
		klog.Errorf("get port %s dynamic_addresses failed %v", port, err)
		return nil, err
	}
	if output == "[]" {
		return nil, ErrNoAddr
	}
	output = strings.Trim(output, `"`)
	// "0a:00:00:00:00:02"
	if len(strings.Split(output, " ")) != 2 {
		klog.Error("Subnet address space has been exhausted")
		return nil, ErrNoAddr
	}
	// "0a:00:00:00:00:02 100.64.0.3"
	mac := strings.Split(output, " ")[0]
	ip := strings.Split(output, " ")[1]
	return []string{mac, ip}, nil
}

// GetPortAddr return port [mac, ip]
func (c Client) GetPortAddr(port string) ([]string, error) {
	var address []string
	var err error
	address, err = c.GetLogicalSwitchPortAddress(port)
	if err != nil {
		return nil, err
	}
	if address == nil {
		address, err = c.GetLogicalSwitchPortDynamicAddress(port)
		if err != nil {
			return nil, err
		}
	}
	return address, nil
}

func (c Client) CreatePortGroup(pgName, npNs, npName string) error {
	output, err := c.ovnNbCommand(
		"--data=bare", "--no-heading", "--columns=_uuid", "find", "port_group", fmt.Sprintf("name=%s", pgName))
	if err != nil {
		klog.Errorf("failed to find port_group %s", pgName)
		return err
	}
	if output != "" {
		return nil
	}
	_, err = c.ovnNbCommand(
		"pg-add", pgName,
		"--", "set", "port_group", pgName, fmt.Sprintf("external_ids:np=%s/%s", npNs, npName),
	)
	return err
}

func (c Client) DeletePortGroup(pgName string) error {
	if _, err := c.ovnNbCommand("get", "port_group", pgName, "_uuid"); err != nil {
		if strings.Contains(err.Error(), "no row") {
			return nil
		}
		klog.Errorf("failed to get pg %s, %v", pgName, err)
		return err
	}
	_, err := c.ovnNbCommand("pg-del", pgName)
	return err
}

type portGroup struct {
	Name        string
	NpName      string
	NpNamespace string
}

func (c Client) ListPortGroup() ([]portGroup, error) {
	output, err := c.ovnNbCommand("--data=bare", "--format=csv", "--no-heading", "--columns=name,external_ids", "list", "port_group")
	if err != nil {
		klog.Errorf("failed to list logical port-group, %v", err)
		return nil, err
	}
	lines := strings.Split(output, "\n")
	result := make([]portGroup, 0, len(lines))
	for _, l := range lines {
		if len(strings.TrimSpace(l)) == 0 {
			continue
		}
		parts := strings.Split(strings.TrimSpace(l), ",")
		if len(parts) != 2 {
			continue
		}
		name := strings.TrimSpace(parts[0])
		np := strings.Split(strings.TrimPrefix(strings.TrimSpace(parts[1]), "np="), "/")
		if len(np) != 2 {
			continue
		}
		result = append(result, portGroup{Name: name, NpNamespace: np[0], NpName: np[1]})
	}
	return result, nil
}

func (c Client) CreateAddressSet(asName string) error {
	output, err := c.ovnNbCommand("--data=bare", "--no-heading", "--columns=_uuid", "find", "address_set", fmt.Sprintf("name=%s", asName))
	if err != nil {
		klog.Errorf("failed to find address_set %s", asName)
		return err
	}
	if output != "" {
		return nil
	}
	_, err = c.ovnNbCommand("create", "address_set", fmt.Sprintf("name=%s", asName))
	return err
}

func (c Client) DeleteAddressSet(asName string) error {
	_, err := c.ovnNbCommand(IfExists, "destroy", "address_set", asName)
	return err
}

func (c Client) CreateIngressACL(npName, pgName, asIngressName, asExceptName, protocol string, npp []netv1.NetworkPolicyPort) error {
	ipSuffix := "ip4"
	if protocol == kubeovnv1.ProtocolIPv6 {
		ipSuffix = "ip6"
	}
	pgAs := fmt.Sprintf("%s_%s", pgName, ipSuffix)
	delArgs := []string{"--type=port-group", "acl-del", pgName, "to-lport"}
	exceptArgs := []string{"--", MayExist, "--type=port-group", "--log", fmt.Sprintf("--name=%s", npName), fmt.Sprintf("--severity=%s", "warning"), "acl-add", pgName, "to-lport", util.IngressExceptDropPriority, fmt.Sprintf("%s.src == $%s && %s.dst == $%s", ipSuffix, asExceptName, ipSuffix, pgAs), "drop"}
	defaultArgs := []string{"--", MayExist, "--type=port-group", "--log", fmt.Sprintf("--name=%s", npName), fmt.Sprintf("--severity=%s", "warning"), "acl-add", pgName, "to-lport", util.IngressDefaultDrop, fmt.Sprintf("%s.dst == $%s", ipSuffix, pgAs), "drop"}
	ovnArgs := append(delArgs, exceptArgs...)
	ovnArgs = append(ovnArgs, defaultArgs...)

	if len(npp) == 0 {
		allowArgs := []string{"--", MayExist, "--type=port-group", "acl-add", pgName, "to-lport", util.IngressAllowPriority, fmt.Sprintf("%s.src == $%s && %s.dst == $%s", ipSuffix, asIngressName, ipSuffix, pgAs), "allow-related"}
		ovnArgs = append(ovnArgs, allowArgs...)
	} else {
		for _, port := range npp {
			allowArgs := []string{"--", MayExist, "--type=port-group", "acl-add", pgName, "to-lport", util.IngressAllowPriority, fmt.Sprintf("%s.src == $%s && %s.dst == %d && %s.dst == $%s", ipSuffix, asIngressName, strings.ToLower(string(*port.Protocol)), port.Port.IntVal, ipSuffix, pgAs), "allow-related"}
			ovnArgs = append(ovnArgs, allowArgs...)
		}
	}
	_, err := c.ovnNbCommand(ovnArgs...)
	return err
}

func (c Client) CreateEgressACL(npName, pgName, asEgressName, asExceptName, protocol string, npp []netv1.NetworkPolicyPort) error {
	ipSuffix := "ip4"
	if protocol == kubeovnv1.ProtocolIPv6 {
		ipSuffix = "ip6"
	}
	pgAs := fmt.Sprintf("%s_%s", pgName, ipSuffix)
	delArgs := []string{"--type=port-group", "acl-del", pgName, "from-lport"}
	exceptArgs := []string{"--", MayExist, "--type=port-group", "--log", fmt.Sprintf("--name=%s", npName), fmt.Sprintf("--severity=%s", "warning"), "acl-add", pgName, "from-lport", util.EgressExceptDropPriority, fmt.Sprintf("%s.dst == $%s && %s.src == $%s", ipSuffix, asExceptName, ipSuffix, pgAs), "drop"}
	defaultArgs := []string{"--", MayExist, "--type=port-group", "--log", fmt.Sprintf("--name=%s", npName), fmt.Sprintf("--severity=%s", "warning"), "acl-add", pgName, "from-lport", util.EgressDefaultDrop, fmt.Sprintf("%s.src == $%s", ipSuffix, pgAs), "drop"}
	ovnArgs := append(delArgs, exceptArgs...)
	ovnArgs = append(ovnArgs, defaultArgs...)

	if len(npp) == 0 {
		allowArgs := []string{"--", MayExist, "--type=port-group", "acl-add", pgName, "from-lport", util.EgressAllowPriority, fmt.Sprintf("%s.dst == $%s && %s.src == $%s", ipSuffix, asEgressName, ipSuffix, pgAs), "allow-related"}
		ovnArgs = append(ovnArgs, allowArgs...)
	} else {
		for _, port := range npp {
			allowArgs := []string{"--", MayExist, "--type=port-group", "acl-add", pgName, "from-lport", util.EgressAllowPriority, fmt.Sprintf("%s.dst == $%s && %s.dst == %d && %s.src == $%s", ipSuffix, asEgressName, strings.ToLower(string(*port.Protocol)), port.Port.IntVal, ipSuffix, pgAs), "allow-related"}
			ovnArgs = append(ovnArgs, allowArgs...)
		}
	}
	_, err := c.ovnNbCommand(ovnArgs...)
	return err
}

func (c Client) DeleteACL(pgName, direction string) error {
	_, err := c.ovnNbCommand("--type=port-group", "acl-del", pgName, direction)
	return err
}

func (c Client) SetPortsToPortGroup(portGroup string, portNames []string) error {
	ovnArgs := []string{"clear", "port_group", portGroup, "ports"}
	if len(portNames) > 0 {
		ovnArgs = []string{"pg-set-ports", portGroup}
		ovnArgs = append(ovnArgs, portNames...)
	}
	_, err := c.ovnNbCommand(ovnArgs...)
	return err
}

func (c Client) SetAddressesToAddressSet(addresses []string, as string) error {
	ovnArgs := []string{"clear", "address_set", as, "addresses"}
	if len(addresses) > 0 {
		ovnArgs = append(ovnArgs, "--", "add", "address_set", as, "addresses")
		ovnArgs = append(ovnArgs, addresses...)
	}
	_, err := c.ovnNbCommand(ovnArgs...)
	return err
}

// StartOvnNbctlDaemon start a daemon and set OVN_NB_DAEMON env
func StartOvnNbctlDaemon(ovnNbAddr string) error {
	klog.Infof("start ovn-nbctl daemon")
	output, err := exec.Command(
		"pkill",
		"-f",
		"ovn-nbctl",
	).CombinedOutput()
	if err != nil {
		klog.Errorf("failed to kill old ovn-nbctl daemon: %q", output)
		return err
	}
	command := []string{
		"ovn-nbctl",
		fmt.Sprintf("--db=%s", ovnNbAddr),
		"--pidfile",
		"--detach",
		"--overwrite-pidfile",
	}
	if os.Getenv("ENABLE_SSL") == "true" {
		command = []string{
			"-p", "/var/run/tls/key",
			"-c", "/var/run/tls/cert",
			"-C", "/var/run/tls/cacert",
			fmt.Sprintf("--db=%s", ovnNbAddr),
			"--pidfile",
			"--detach",
			"--overwrite-pidfile",
		}
	}
	output, err = exec.Command("ovn-nbctl", command...).CombinedOutput()
	if err != nil {
		klog.Errorf("start ovn-nbctl daemon failed, %q", output)
		return err
	}

	daemonSocket := strings.TrimSpace(string(output))
	if err := os.Setenv("OVN_NB_DAEMON", daemonSocket); err != nil {
		klog.Errorf("failed to set env OVN_NB_DAEMON, %v", err)
		return err
	}
	return nil
}

// CheckAlive check if kube-ovn-controller can access ovn-nb from nbctl-daemon
func CheckAlive() error {
	output, err := exec.Command(
		"ovn-nbctl",
		"--timeout=10",
		"show",
	).CombinedOutput()

	if err != nil {
		klog.Errorf("failed to access ovn-nb from daemon, %q", output)
		return err
	}
	return nil
}

// GetLogicalSwitchExcludeIPS get a logical switch exclude ips
// ovn-nbctl get logical_switch ovn-default other_config:exclude_ips => "10.17.0.1 10.17.0.2 10.17.0.3..10.17.0.5"
func (c Client) GetLogicalSwitchExcludeIPS(logicalSwitch string) ([]string, error) {
	output, err := c.ovnNbCommand(IfExists, "get", "logical_switch", logicalSwitch, "other_config:exclude_ips")
	if err != nil {
		return nil, err
	}
	output = strings.Trim(output, `"`)
	if output == "" {
		return nil, ErrNoAddr
	}
	return strings.Fields(output), nil
}

// SetLogicalSwitchExcludeIPS set a logical switch exclude ips
// ovn-nbctl set logical_switch ovn-default other_config:exclude_ips="10.17.0.2 10.17.0.1"
func (c Client) SetLogicalSwitchExcludeIPS(logicalSwitch string, excludeIPS []string) error {
	_, err := c.ovnNbCommand("set", "logical_switch", logicalSwitch,
		fmt.Sprintf(`other_config:exclude_ips="%s"`, strings.Join(excludeIPS, " ")))
	return err
}

func (c Client) GetLogicalSwitchPortByLogicalSwitch(logicalSwitch string) ([]string, error) {
	output, err := c.ovnNbCommand("lsp-list", logicalSwitch)
	if err != nil {
		return nil, err
	}
	var rv []string
	lines := strings.Split(output, "\n")
	for _, line := range lines {
		lsp := strings.Fields(line)[0]
		rv = append(rv, lsp)
	}
	return rv, nil
}

func (c Client) CreateLocalnetPort(ls, port, providerName, vlanID string) error {
	cmdArg := []string{
		MayExist, "lsp-add", ls, port, "--",
		"lsp-set-addresses", port, "unknown", "--",
		"lsp-set-type", port, "localnet", "--",
		"lsp-set-options", port, fmt.Sprintf("network_name=%s", providerName),
	}
	if vlanID != "" && vlanID != "0" {
		cmdArg = append(cmdArg,
			"--", "set", "logical_switch_port", port, fmt.Sprintf("tag=%s", vlanID))
	}

	if _, err := c.ovnNbCommand(cmdArg...); err != nil {
		klog.Errorf("create localnet port %s failed, %v", port, err)
		return err
	}

	return nil
}<|MERGE_RESOLUTION|>--- conflicted
+++ resolved
@@ -528,17 +528,6 @@
 	return routeList, nil
 }
 
-<<<<<<< HEAD
-func (c Client) AddNatRule(policy, logicalIP, externalIP, router string) error {
-	var err error
-	if util.CheckProtocol(logicalIP) == kubeovnv1.ProtocolDual {
-		ips := strings.Split(logicalIP, ",")
-		_, err = c.ovnNbCommand(MayExist, "lr-nat-add", router, policy, externalIP, ips[0])
-	} else {
-		_, err = c.ovnNbCommand(MayExist, "lr-nat-add", router, policy, externalIP, logicalIP)
-	}
-	return err
-=======
 func (c Client) UpdateNatRule(policy, logicalIP, externalIP, router string) error {
 	if policy == "snat" {
 		if externalIP == "" {
@@ -571,7 +560,6 @@
 		}
 	}
 	return nil
->>>>>>> ccea68bf
 }
 
 func (c Client) DeleteNatRule(logicalIP, router string) error {
